--- conflicted
+++ resolved
@@ -1,11 +1,6 @@
 use crate::{
-<<<<<<< HEAD
-    AnyElement, Bounds, Component, Element, ElementId, LayoutId, Pixels, SharedString, Size,
-    TextRun, WindowContext, WrappedLine,
-=======
-    BorrowWindow, Bounds, Element, ElementId, LayoutId, Pixels, RenderOnce, SharedString, Size,
-    TextRun, ViewContext, WindowContext, WrappedLine,
->>>>>>> 6f0cdc35
+    Bounds, Element, ElementId, LayoutId, Pixels, RenderOnce, SharedString, Size, TextRun,
+    WindowContext, WrappedLine,
 };
 use anyhow::anyhow;
 use parking_lot::{Mutex, MutexGuard};
@@ -13,32 +8,25 @@
 use std::{cell::Cell, rc::Rc, sync::Arc};
 use util::ResultExt;
 
-impl<V: 'static> Element<V> for &'static str {
+impl Element for &'static str {
     type State = TextState;
 
     fn layout(
         &mut self,
-        _: &mut V,
         _: Option<Self::State>,
-        cx: &mut ViewContext<V>,
+        cx: &mut WindowContext,
     ) -> (LayoutId, Self::State) {
         let mut state = TextState::default();
         let layout_id = state.layout(SharedString::from(*self), None, cx);
         (layout_id, state)
     }
 
-    fn paint(
-        self,
-        bounds: Bounds<Pixels>,
-        _: &mut V,
-        state: &mut TextState,
-        cx: &mut ViewContext<V>,
-    ) {
+    fn paint(self, bounds: Bounds<Pixels>, state: &mut TextState, cx: &mut WindowContext) {
         state.paint(bounds, self, cx)
     }
 }
 
-impl<V: 'static> RenderOnce<V> for &'static str {
+impl RenderOnce for &'static str {
     type Element = Self;
 
     fn element_id(&self) -> Option<ElementId> {
@@ -50,37 +38,30 @@
     }
 }
 
-impl<V: 'static> Element<V> for SharedString {
+impl Element for SharedString {
     type State = TextState;
 
     fn layout(
         &mut self,
-        _: &mut V,
         _: Option<Self::State>,
-        cx: &mut ViewContext<V>,
+        cx: &mut WindowContext,
     ) -> (LayoutId, Self::State) {
         let mut state = TextState::default();
         let layout_id = state.layout(self.clone(), None, cx);
         (layout_id, state)
     }
 
-    fn paint(
-        self,
-        bounds: Bounds<Pixels>,
-        _: &mut V,
-        state: &mut TextState,
-        cx: &mut ViewContext<V>,
-    ) {
+    fn paint(self, bounds: Bounds<Pixels>, state: &mut TextState, cx: &mut WindowContext) {
         let text_str: &str = self.as_ref();
         state.paint(bounds, text_str, cx)
     }
 }
 
-impl<V: 'static> RenderOnce<V> for SharedString {
+impl RenderOnce for SharedString {
     type Element = Self;
 
     fn element_id(&self) -> Option<ElementId> {
-        Some(self.clone().into())
+        None
     }
 
     fn render_once(self) -> Self::Element {
@@ -107,55 +88,76 @@
     }
 }
 
-<<<<<<< HEAD
-impl Component for Text {
-    fn render(self) -> AnyElement {
-        AnyElement::new(self)
-    }
-}
-
-impl Element for Text {
-    type ElementState = TextState;
+impl Element for StyledText {
+    type State = TextState;
+
+    fn layout(
+        &mut self,
+        _: Option<Self::State>,
+        cx: &mut WindowContext,
+    ) -> (LayoutId, Self::State) {
+        let mut state = TextState::default();
+        let layout_id = state.layout(self.text.clone(), self.runs.take(), cx);
+        (layout_id, state)
+    }
+
+    fn paint(self, bounds: Bounds<Pixels>, state: &mut Self::State, cx: &mut WindowContext) {
+        state.paint(bounds, &self.text, cx)
+    }
+}
+
+impl RenderOnce for StyledText {
+    type Element = Self;
 
     fn element_id(&self) -> Option<crate::ElementId> {
         None
     }
 
-    fn layout(
-        &mut self,
-        element_state: Option<Self::ElementState>,
-        cx: &mut WindowContext,
-    ) -> (LayoutId, Self::ElementState) {
-=======
-impl<V: 'static> Element<V> for StyledText {
-    type State = TextState;
-
-    fn layout(
-        &mut self,
-        _view: &mut V,
-        element_state: Option<Self::State>,
-        cx: &mut ViewContext<V>,
-    ) -> (LayoutId, Self::State) {
->>>>>>> 6f0cdc35
-        let element_state = element_state.unwrap_or_default();
+    fn render_once(self) -> Self::Element {
+        self
+    }
+}
+
+#[derive(Default, Clone)]
+pub struct TextState(Arc<Mutex<Option<TextStateInner>>>);
+
+struct TextStateInner {
+    lines: SmallVec<[WrappedLine; 1]>,
+    line_height: Pixels,
+    wrap_width: Option<Pixels>,
+    size: Option<Size<Pixels>>,
+}
+
+impl TextState {
+    fn lock(&self) -> MutexGuard<Option<TextStateInner>> {
+        self.0.lock()
+    }
+
+    fn layout(
+        &mut self,
+        text: SharedString,
+        runs: Option<Vec<TextRun>>,
+        cx: &mut WindowContext,
+    ) -> LayoutId {
         let text_system = cx.text_system().clone();
         let text_style = cx.text_style();
         let font_size = text_style.font_size.to_pixels(cx.rem_size());
         let line_height = text_style
             .line_height
             .to_pixels(font_size.into(), cx.rem_size());
-        let text = self.text.clone();
+        let text = SharedString::from(text);
 
         let rem_size = cx.rem_size();
 
-        let runs = if let Some(runs) = self.runs.take() {
+        let runs = if let Some(runs) = runs {
             runs
         } else {
             vec![text_style.to_run(text.len())]
         };
 
         let layout_id = cx.request_measured_layout(Default::default(), rem_size, {
-            let element_state = element_state.clone();
+            let element_state = self.clone();
+
             move |known_dimensions, available_space| {
                 let wrap_width = known_dimensions.width.or(match available_space.width {
                     crate::AvailableSpace::Definite(x) => Some(x),
@@ -206,25 +208,14 @@
             }
         });
 
-        (layout_id, element_state)
-    }
-
-    fn paint(
-        self,
-        bounds: Bounds<Pixels>,
-<<<<<<< HEAD
-        element_state: &mut Self::ElementState,
-        cx: &mut WindowContext,
-=======
-        _: &mut V,
-        element_state: &mut Self::State,
-        cx: &mut ViewContext<V>,
->>>>>>> 6f0cdc35
-    ) {
-        let element_state = element_state.lock();
+        layout_id
+    }
+
+    fn paint(&mut self, bounds: Bounds<Pixels>, text: &str, cx: &mut WindowContext) {
+        let element_state = self.lock();
         let element_state = element_state
             .as_ref()
-            .ok_or_else(|| anyhow!("measurement has not been performed on {}", &self.text))
+            .ok_or_else(|| anyhow!("measurement has not been performed on {}", text))
             .unwrap();
 
         let line_height = element_state.line_height;
@@ -236,129 +227,8 @@
     }
 }
 
-impl<V: 'static> RenderOnce<V> for StyledText {
-    type Element = Self;
-
-    fn element_id(&self) -> Option<crate::ElementId> {
-        None
-    }
-
-    fn render_once(self) -> Self::Element {
-        self
-    }
-}
-
-#[derive(Default, Clone)]
-pub struct TextState(Arc<Mutex<Option<TextStateInner>>>);
-
-struct TextStateInner {
-    lines: SmallVec<[WrappedLine; 1]>,
-    line_height: Pixels,
-    wrap_width: Option<Pixels>,
-    size: Option<Size<Pixels>>,
-}
-
-impl TextState {
-    fn lock(&self) -> MutexGuard<Option<TextStateInner>> {
-        self.0.lock()
-    }
-
-    fn layout(
-        &mut self,
-        text: SharedString,
-        runs: Option<Vec<TextRun>>,
-        cx: &mut WindowContext,
-    ) -> LayoutId {
-        let text_system = cx.text_system().clone();
-        let text_style = cx.text_style();
-        let font_size = text_style.font_size.to_pixels(cx.rem_size());
-        let line_height = text_style
-            .line_height
-            .to_pixels(font_size.into(), cx.rem_size());
-        let text = SharedString::from(text);
-
-        let rem_size = cx.rem_size();
-
-        let runs = if let Some(runs) = runs {
-            runs
-        } else {
-            vec![text_style.to_run(text.len())]
-        };
-
-        let layout_id = cx.request_measured_layout(Default::default(), rem_size, {
-            let element_state = self.clone();
-
-            move |known_dimensions, available_space| {
-                let wrap_width = known_dimensions.width.or(match available_space.width {
-                    crate::AvailableSpace::Definite(x) => Some(x),
-                    _ => None,
-                });
-
-                if let Some(text_state) = element_state.0.lock().as_ref() {
-                    if text_state.size.is_some()
-                        && (wrap_width.is_none() || wrap_width == text_state.wrap_width)
-                    {
-                        return text_state.size.unwrap();
-                    }
-                }
-
-                let Some(lines) = text_system
-                    .shape_text(
-                        &text,
-                        font_size,
-                        &runs[..],
-                        wrap_width, // Wrap if we know the width.
-                    )
-                    .log_err()
-                else {
-                    element_state.lock().replace(TextStateInner {
-                        lines: Default::default(),
-                        line_height,
-                        wrap_width,
-                        size: Some(Size::default()),
-                    });
-                    return Size::default();
-                };
-
-                let mut size: Size<Pixels> = Size::default();
-                for line in &lines {
-                    let line_size = line.size(line_height);
-                    size.height += line_size.height;
-                    size.width = size.width.max(line_size.width);
-                }
-
-                element_state.lock().replace(TextStateInner {
-                    lines,
-                    line_height,
-                    wrap_width,
-                    size: Some(size),
-                });
-
-                size
-            }
-        });
-
-        layout_id
-    }
-
-    fn paint(&mut self, bounds: Bounds<Pixels>, text: &str, cx: &mut WindowContext) {
-        let element_state = self.lock();
-        let element_state = element_state
-            .as_ref()
-            .ok_or_else(|| anyhow!("measurement has not been performed on {}", text))
-            .unwrap();
-
-        let line_height = element_state.line_height;
-        let mut line_origin = bounds.origin;
-        for line in &element_state.lines {
-            line.paint(line_origin, line_height, cx).log_err();
-            line_origin.y += line.size(line_height).height;
-        }
-    }
-}
-
 struct InteractiveText {
-    id: ElementId,
+    element_id: ElementId,
     text: StyledText,
 }
 
@@ -367,34 +237,18 @@
     clicked_range_ixs: Rc<Cell<SmallVec<[usize; 1]>>>,
 }
 
-<<<<<<< HEAD
 impl Element for InteractiveText {
-    type ElementState = InteractiveTextState;
-
-    fn element_id(&self) -> Option<ElementId> {
-        Some(self.id.clone())
-    }
-
-    fn layout(
-        &mut self,
-        element_state: Option<Self::ElementState>,
-        cx: &mut WindowContext,
-    ) -> (LayoutId, Self::ElementState) {
-=======
-impl<V: 'static> Element<V> for InteractiveText {
     type State = InteractiveTextState;
 
     fn layout(
         &mut self,
-        view_state: &mut V,
-        element_state: Option<Self::State>,
-        cx: &mut ViewContext<V>,
-    ) -> (LayoutId, Self::State) {
->>>>>>> 6f0cdc35
+        state: Option<Self::State>,
+        cx: &mut WindowContext,
+    ) -> (LayoutId, Self::State) {
         if let Some(InteractiveTextState {
             text_state,
             clicked_range_ixs,
-        }) = element_state
+        }) = state
         {
             let (layout_id, text_state) = self.text.layout(Some(text_state), cx);
             let element_state = InteractiveTextState {
@@ -412,62 +266,19 @@
         }
     }
 
-    fn paint(
-        self,
-        bounds: Bounds<Pixels>,
-<<<<<<< HEAD
-        element_state: &mut Self::ElementState,
-        cx: &mut WindowContext,
-=======
-        view_state: &mut V,
-        element_state: &mut Self::State,
-        cx: &mut ViewContext<V>,
->>>>>>> 6f0cdc35
-    ) {
-        self.text.paint(bounds, &mut element_state.text_state, cx)
-    }
-}
-
-<<<<<<< HEAD
-impl Component for SharedString {
-    fn render(self) -> AnyElement {
-        Text {
-            text: self,
-            runs: None,
-        }
-        .render()
-    }
-}
-
-impl Component for &'static str {
-    fn render(self) -> AnyElement {
-        Text {
-            text: self.into(),
-            runs: None,
-        }
-        .render()
-=======
-impl<V: 'static> RenderOnce<V> for InteractiveText {
+    fn paint(self, bounds: Bounds<Pixels>, state: &mut Self::State, cx: &mut WindowContext) {
+        self.text.paint(bounds, &mut state.text_state, cx)
+    }
+}
+
+impl RenderOnce for InteractiveText {
     type Element = Self;
 
     fn element_id(&self) -> Option<ElementId> {
-        Some(self.id.clone())
->>>>>>> 6f0cdc35
-    }
-
-<<<<<<< HEAD
-// TODO: Figure out how to pass `String` to `child` without this.
-// This impl doesn't exist in the `gpui2` crate.
-impl Component for String {
-    fn render(self) -> AnyElement {
-        Text {
-            text: self.into(),
-            runs: None,
-        }
-        .render()
-=======
-    fn render_once(self) -> Self::Element {
-        self
->>>>>>> 6f0cdc35
+        Some(self.element_id.clone())
+    }
+
+    fn render_once(self) -> Self::Element {
+        self
     }
 }