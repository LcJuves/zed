--- conflicted
+++ resolved
@@ -1,32 +1,16 @@
 use gpui::*;
 
-fn main() {
-    struct HelloWorld;
+struct HelloWorld {
+    text: SharedString,
+}
 
-<<<<<<< HEAD
-    impl Render for HelloWorld {
-        fn render(
-            &mut self,
-            _model: &Model<Self>,
-            _window: &mut Window,
-            _cx: &mut AppContext,
-        ) -> impl IntoElement {
-            div()
-                .flex()
-                .bg(rgb(0x2e7d32))
-                .size(Length::Definite(Pixels(300.0).into()))
-                .justify_center()
-                .items_center()
-                .shadow_lg()
-                .border_1()
-                .border_color(rgb(0x0000ff))
-                .text_xl()
-                .text_color(rgb(0xffffff))
-                .child("Hello, World!")
-        }
-=======
 impl Render for HelloWorld {
-    fn render(&mut self, _cx: &mut ViewContext<Self>) -> impl IntoElement {
+    fn render(
+        &mut self,
+        _model: &Model<Self>,
+        _window: &mut Window,
+        _cx: &mut AppContext,
+    ) -> impl IntoElement {
         div()
             .flex()
             .flex_col()
@@ -52,9 +36,10 @@
                     .child(div().size_8().bg(gpui::black()))
                     .child(div().size_8().bg(gpui::white())),
             )
->>>>>>> ac07b919
     }
+}
 
+fn main() {
     App::new().run(|cx: &mut AppContext| {
         let bounds = Bounds::centered(None, size(px(500.), px(500.0)), cx);
         cx.open_window(
@@ -62,7 +47,9 @@
                 window_bounds: Some(WindowBounds::Windowed(bounds)),
                 ..Default::default()
             },
-            |_, _, _| HelloWorld,
+            |_, _, _| HelloWorld {
+                text: "World".into(),
+            },
         )
         .unwrap();
 
