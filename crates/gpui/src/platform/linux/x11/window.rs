--- conflicted
+++ resolved
@@ -1385,7 +1385,6 @@
             appearance_changed();
         }
     }
-<<<<<<< HEAD
 
     fn update_ime_position(&self, bounds: Bounds<Pixels>) {
         let mut state = self.0.state.borrow_mut();
@@ -1393,19 +1392,4 @@
         drop(state);
         client.update_ime_position(bounds);
     }
-}
-
-// Adapted from:
-// https://docs.rs/winit/0.29.11/src/winit/platform_impl/linux/x11/monitor.rs.html#103-111
-pub fn mode_refresh_rate(mode: &randr::ModeInfo) -> Duration {
-    if mode.dot_clock == 0 || mode.htotal == 0 || mode.vtotal == 0 {
-        return Duration::from_millis(16);
-    }
-
-    let millihertz = mode.dot_clock as u64 * 1_000 / (mode.htotal as u64 * mode.vtotal as u64);
-    let micros = 1_000_000_000 / millihertz;
-    log::info!("Refreshing at {} micros", micros);
-    Duration::from_micros(micros)
-=======
->>>>>>> ea26a01f
 }