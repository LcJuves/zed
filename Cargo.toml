--- conflicted
+++ resolved
@@ -174,15 +174,10 @@
 command_palette = { path = "crates/command_palette" }
 command_palette_hooks = { path = "crates/command_palette_hooks" }
 copilot = { path = "crates/copilot" }
-<<<<<<< HEAD
 dap = { path = "crates/dap" }
-dashmap = "5.5.3"
 db = { path = "crates/db" }
 debugger_ui = { path = "crates/debugger_ui" }
-=======
-db = { path = "crates/db" }
 dev_server_projects = { path = "crates/dev_server_projects" }
->>>>>>> 5c7a8f77
 diagnostics = { path = "crates/diagnostics" }
 editor = { path = "crates/editor" }
 extension = { path = "crates/extension" }
